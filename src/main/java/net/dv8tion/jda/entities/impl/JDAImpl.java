--- conflicted
+++ resolved
@@ -519,13 +519,9 @@
     @Override
     public void shutdown(boolean free)
     {
-<<<<<<< HEAD
         if (getAudioManager() != null)
             getAudioManager().closeAudioConnection();
-=======
-        getAudioManager().closeAudioConnection();
         client.setAutoReconnect(false);
->>>>>>> bb30086b
         client.close();
         authToken = null; //make further requests fail
         if (free)
